#!/usr/bin/env python
# -*- coding: utf-8 -*-
# License: MIT License
# Copyright 2024 InOrbit, Inc.

# Standard
import os
import logging
from time import sleep
from unittest.mock import Mock, patch, MagicMock

# Third-party
import pytest
from inorbit_edge.models import CameraConfig
from inorbit_edge.robot import RobotSession
from pydantic import BaseModel

# InOrbit
from inorbit_connector.connector import Connector
from inorbit_connector.models import InorbitConnectorConfig


class DummyConfig(BaseModel):
    pass


class TestConnector:

    @pytest.fixture
    def base_model(self):
        return {
            "api_key": "valid_key",
            "api_url": "https://valid.com/",
            "connector_type": "valid_connector",
            "connector_config": DummyConfig(),
        }

    @pytest.fixture
    def base_connector(self, base_model):
        return Connector("TestRobot", InorbitConnectorConfig(**base_model))

    def test_init(self, base_model):

        config = InorbitConnectorConfig(**base_model)
        robot_id = "TestRobot"

        connector = Connector(robot_id, config)
        assert connector.robot_id == robot_id
        assert connector.config == config

        assert connector._logger.name == Connector.__module__
        assert connector._logger.level == logging.INFO

        assert connector._robot_session.robot_id == robot_id
        assert connector._robot_session.robot_name == robot_id
        assert connector._robot_session.api_key == config.api_key
        assert connector._robot_session.robot_api_key is None
        assert connector._robot_session.endpoint == str(config.api_url)
        assert connector._robot_session.use_ssl is True
        assert connector._robot_session.use_websockets is False
        assert connector._robot_session.robot_key is None

    def test_init_with_robot_key(self, base_model):
        config = InorbitConnectorConfig(
            **base_model, inorbit_robot_key="valid_robot_key"
        )
        robot_id = "TestRobot"

        connector = Connector(robot_id, config)
        assert connector._robot_session.robot_key == "valid_robot_key"

    def test_connect_calls_robot_session_connect(self, base_connector):
        base_connector._robot_session = Mock()
        base_connector._connect()

        assert base_connector._robot_session.connect.called

    def test_connect_raises_error_when_failed_to_connect(self, base_connector):
        base_connector._robot_session = Mock()
        base_connector._robot_session.connect.side_effect = Exception(
            "Failed to connect"
        )

        with pytest.raises(Exception) as e:
            base_connector._connect()
        assert str(e.value) == "Failed to connect"

    def test_disconnect(self, base_connector):
        base_connector._robot_session = Mock()
        base_connector._disconnect()

        assert base_connector._robot_session.disconnect.called

    def test_execution_loop(self, base_connector):
        with patch("logging.Logger.warning", new=MagicMock()) as mock_warning:
            mock_warning.assert_not_called()
            base_connector._execution_loop()
            mock_warning.assert_called_once_with("Execution loop is empty.")

    def test_start(self, base_model):
        connector = Connector("TestRobot", InorbitConnectorConfig(**base_model))
        with patch("threading.Thread") as mock_thread:
            connector._connect = MagicMock()
            connector.start()
            connector._connect.assert_called_once()
            mock_thread.assert_called()
            mock_thread().start.assert_called_once()

    def test_start_with_cameras(self, base_model):
        base_model["cameras"] = [CameraConfig(video_url="https://test.com/")]
        connector = Connector("TestRobot", InorbitConnectorConfig(**base_model))
        with patch("threading.Thread") as mock_thread:
            connector._connect = MagicMock()
            connector._robot_session = MagicMock()
            connector.start()
            connector._connect.assert_called_once()
            mock_thread.assert_called()
            mock_thread().start.assert_called_once()

            connector._connect.assert_called_once()

            assert connector._robot_session.register_camera.call_count == len(
                connector.config.cameras
            )

            mock_thread.assert_called()
            mock_thread().start.assert_called_once()

    def test_start_with_cameras_none_params_ignored(self, base_model):
        base_model["cameras"] = [CameraConfig(video_url="https://test.com/")]
        connector = Connector("TestRobot", InorbitConnectorConfig(**base_model))
        with patch("threading.Thread") as mock_thread:
            connector._connect = MagicMock()
            connector.start()

            assert len(connector._robot_session.camera_streamers.keys()) == len(
                connector.config.cameras
            )
            assert "0" in connector._robot_session.camera_streamers.keys()
            streamer = connector._robot_session.camera_streamers["0"]
            assert streamer.camera.video_url == str(base_model["cameras"][0].video_url)
            assert streamer.camera.rate == 10
            assert streamer.camera.scaling == 0.3
            assert streamer.camera.quality == 35

            connector._connect.assert_called_once()
            mock_thread.assert_called()
            mock_thread().start.assert_called_once()
            connector._connect.assert_called_once()
            mock_thread.assert_called()
            mock_thread().start.assert_called_once()

    def test_start_with_cameras_custom_params(self, base_model):
        base_model["cameras"] = [
            CameraConfig(video_url="https://test.com/", rate=5, scaling=0.2, quality=30)
        ]
        connector = Connector("TestRobot", InorbitConnectorConfig(**base_model))
        with patch("threading.Thread") as mock_thread:
            connector._connect = MagicMock()
            connector.start()

            assert len(connector._robot_session.camera_streamers.keys()) == len(
                connector.config.cameras
            )
            assert "0" in connector._robot_session.camera_streamers.keys()
            streamer = connector._robot_session.camera_streamers["0"]
            assert streamer.camera.rate == 5
            assert streamer.camera.scaling == 0.2
            assert streamer.camera.quality == 30
            assert streamer.camera.video_url == str(base_model["cameras"][0].video_url)

            connector._connect.assert_called_once()
            mock_thread.assert_called()
            mock_thread().start.assert_called_once()
            connector._connect.assert_called_once()
            mock_thread.assert_called()
            mock_thread().start.assert_called_once()

    def test_stop(self, base_connector):
        with (
            patch.object(base_connector, "_disconnect") as mock_disconnect,
            patch("threading.Event.set") as mock_thread_set,
            patch("threading.Thread.join") as mock_thread_join,
        ):
            base_connector.stop()

            assert mock_disconnect.called
            assert mock_thread_set.called
            assert mock_thread_join.called

    def test_run(self, base_model):
        connector = Connector("TestRobot", InorbitConnectorConfig(**base_model))
        connector._execution_loop = MagicMock()
        connector._robot_session = Mock()

        connector.start()
        sleep(1.0 / connector.config.update_freq)
        connector.stop()
        connector._execution_loop.assert_called()

        connector._execution_loop.reset_mock()
        sleep((1.0 / connector.config.update_freq) * 2)
        connector._execution_loop.assert_not_called()

    def test_publish_map(self, base_model):
        # Test with no maps
        connector = Connector("TestRobot", InorbitConnectorConfig(**base_model))
        with patch.object(connector._robot_session, "publish_map") as mock_publish:
            connector.publish_map("map")
            mock_publish.assert_not_called()

        # Test with a map
        base_model["maps"] = {
            "frameA": {
                "file": f"{os.path.dirname(__file__)}/dir/test_map.png",
                "map_id": "valid_map_id",
                "origin_x": 0.0,
                "origin_y": 0.0,
                "resolution": 0.1,
            }
        }
        connector = Connector("TestRobot", InorbitConnectorConfig(**base_model))
        with patch.object(connector._robot_session, "publish_map") as mock_publish:
            connector.publish_map("frameA")
            mock_publish.assert_called_once()

    def test_publish_pose_updates_maps(self, base_model):
        base_model["maps"] = {
            "frameA": {
                "file": f"{os.path.dirname(__file__)}/dir/test_map.png",
                "map_id": "valid_map_id",
                "origin_x": 0.0,
                "origin_y": 0.0,
                "resolution": 0.1,
            },
            "frameB": {
                "file": f"{os.path.dirname(__file__)}/dir/test_map.png",
                "map_id": "valid_map_id",
                "origin_x": 0.0,
                "origin_y": 0.0,
                "resolution": 0.1,
            },
        }
        connector = Connector("TestRobot", InorbitConnectorConfig(**base_model))
        with patch.object(connector._robot_session, "publish_map") as mock_publish_map:
            connector.publish_pose(0, 0, 0, "frameA")
            assert mock_publish_map.call_count == 1  # Called on first map publish
            connector.publish_pose(0, 0, 0, "frameA")
            assert mock_publish_map.call_count == 1  # Not called again
            connector.publish_pose(0, 0, 0, "frameB")
            assert mock_publish_map.call_count == 2  # Called again

<<<<<<< HEAD
    def test_register_user_scripts(self, base_model, tmp_path):
        with patch(
            f"{RobotSession.__module__}.{RobotSession.__name__}"
            ".register_commands_path",
            autospec=True,
        ) as mock_register_path:
            # Test it doesn't register callbacks if no user scripts are specified
            Connector("TestRobot", InorbitConnectorConfig(**base_model))
            mock_register_path.assert_not_called()
            mock_register_path.reset_mock()

            # Test it attepts to registers callbacks if user scripts are specified, but
            # fails if the directory does not exist
            Connector(
                "TestRobot",
                InorbitConnectorConfig(**base_model),
                register_user_scripts=True,
                default_user_scripts_dir=tmp_path / "./not_a_dir",
            )
            mock_register_path.assert_not_called()
            mock_register_path.reset_mock()

            # Test it attepts to registers callbacks if user scripts are specified and
            # the directory exists
            Connector(
                "TestRobot",
                InorbitConnectorConfig(**base_model),
                register_user_scripts=True,
                default_user_scripts_dir=tmp_path,
            )
            mock_register_path.assert_called_once()
            mock_register_path.reset_mock()

            # Test it creates the scripts folder if specified
            Connector(
                "TestRobot",
                InorbitConnectorConfig(**base_model),
                register_user_scripts=True,
                default_user_scripts_dir=tmp_path / "a_dir",
                create_user_scripts_dir=True,
            )
            mock_register_path.assert_called_once()
            mock_register_path.reset_mock()

    def test_register_command_callback(self, base_model):
        with patch(
            f"{Connector.__module__}.{Connector.__name__}"
            "._register_custom_command_handler",
            autospec=True,
        ) as mock_register_callback:
            # Test it registers by default
            Connector("TestRobot", InorbitConnectorConfig(**base_model))
            mock_register_callback.assert_called_once()
            mock_register_callback.reset_mock()

            # Test it doesn't register if explicitly disabled
            Connector(
                "TestRobot",
                InorbitConnectorConfig(**base_model),
                register_custom_command_handler=False,
            )
            mock_register_callback.assert_not_called()

=======
    def test_uses_env_vars(self, base_model):
        base_model["env_vars"] = {"ENV_VAR": "env_value"}
        Connector("TestRobot", InorbitConnectorConfig(**base_model))
        assert "ENV_VAR" in os.environ
        assert os.environ["ENV_VAR"] == "env_value"

>>>>>>> 567c1ff0
<|MERGE_RESOLUTION|>--- conflicted
+++ resolved
@@ -1,324 +1,320 @@
-#!/usr/bin/env python
-# -*- coding: utf-8 -*-
-# License: MIT License
-# Copyright 2024 InOrbit, Inc.
-
-# Standard
-import os
-import logging
-from time import sleep
-from unittest.mock import Mock, patch, MagicMock
-
-# Third-party
-import pytest
-from inorbit_edge.models import CameraConfig
-from inorbit_edge.robot import RobotSession
-from pydantic import BaseModel
-
-# InOrbit
-from inorbit_connector.connector import Connector
-from inorbit_connector.models import InorbitConnectorConfig
-
-
-class DummyConfig(BaseModel):
-    pass
-
-
-class TestConnector:
-
-    @pytest.fixture
-    def base_model(self):
-        return {
-            "api_key": "valid_key",
-            "api_url": "https://valid.com/",
-            "connector_type": "valid_connector",
-            "connector_config": DummyConfig(),
-        }
-
-    @pytest.fixture
-    def base_connector(self, base_model):
-        return Connector("TestRobot", InorbitConnectorConfig(**base_model))
-
-    def test_init(self, base_model):
-
-        config = InorbitConnectorConfig(**base_model)
-        robot_id = "TestRobot"
-
-        connector = Connector(robot_id, config)
-        assert connector.robot_id == robot_id
-        assert connector.config == config
-
-        assert connector._logger.name == Connector.__module__
-        assert connector._logger.level == logging.INFO
-
-        assert connector._robot_session.robot_id == robot_id
-        assert connector._robot_session.robot_name == robot_id
-        assert connector._robot_session.api_key == config.api_key
-        assert connector._robot_session.robot_api_key is None
-        assert connector._robot_session.endpoint == str(config.api_url)
-        assert connector._robot_session.use_ssl is True
-        assert connector._robot_session.use_websockets is False
-        assert connector._robot_session.robot_key is None
-
-    def test_init_with_robot_key(self, base_model):
-        config = InorbitConnectorConfig(
-            **base_model, inorbit_robot_key="valid_robot_key"
-        )
-        robot_id = "TestRobot"
-
-        connector = Connector(robot_id, config)
-        assert connector._robot_session.robot_key == "valid_robot_key"
-
-    def test_connect_calls_robot_session_connect(self, base_connector):
-        base_connector._robot_session = Mock()
-        base_connector._connect()
-
-        assert base_connector._robot_session.connect.called
-
-    def test_connect_raises_error_when_failed_to_connect(self, base_connector):
-        base_connector._robot_session = Mock()
-        base_connector._robot_session.connect.side_effect = Exception(
-            "Failed to connect"
-        )
-
-        with pytest.raises(Exception) as e:
-            base_connector._connect()
-        assert str(e.value) == "Failed to connect"
-
-    def test_disconnect(self, base_connector):
-        base_connector._robot_session = Mock()
-        base_connector._disconnect()
-
-        assert base_connector._robot_session.disconnect.called
-
-    def test_execution_loop(self, base_connector):
-        with patch("logging.Logger.warning", new=MagicMock()) as mock_warning:
-            mock_warning.assert_not_called()
-            base_connector._execution_loop()
-            mock_warning.assert_called_once_with("Execution loop is empty.")
-
-    def test_start(self, base_model):
-        connector = Connector("TestRobot", InorbitConnectorConfig(**base_model))
-        with patch("threading.Thread") as mock_thread:
-            connector._connect = MagicMock()
-            connector.start()
-            connector._connect.assert_called_once()
-            mock_thread.assert_called()
-            mock_thread().start.assert_called_once()
-
-    def test_start_with_cameras(self, base_model):
-        base_model["cameras"] = [CameraConfig(video_url="https://test.com/")]
-        connector = Connector("TestRobot", InorbitConnectorConfig(**base_model))
-        with patch("threading.Thread") as mock_thread:
-            connector._connect = MagicMock()
-            connector._robot_session = MagicMock()
-            connector.start()
-            connector._connect.assert_called_once()
-            mock_thread.assert_called()
-            mock_thread().start.assert_called_once()
-
-            connector._connect.assert_called_once()
-
-            assert connector._robot_session.register_camera.call_count == len(
-                connector.config.cameras
-            )
-
-            mock_thread.assert_called()
-            mock_thread().start.assert_called_once()
-
-    def test_start_with_cameras_none_params_ignored(self, base_model):
-        base_model["cameras"] = [CameraConfig(video_url="https://test.com/")]
-        connector = Connector("TestRobot", InorbitConnectorConfig(**base_model))
-        with patch("threading.Thread") as mock_thread:
-            connector._connect = MagicMock()
-            connector.start()
-
-            assert len(connector._robot_session.camera_streamers.keys()) == len(
-                connector.config.cameras
-            )
-            assert "0" in connector._robot_session.camera_streamers.keys()
-            streamer = connector._robot_session.camera_streamers["0"]
-            assert streamer.camera.video_url == str(base_model["cameras"][0].video_url)
-            assert streamer.camera.rate == 10
-            assert streamer.camera.scaling == 0.3
-            assert streamer.camera.quality == 35
-
-            connector._connect.assert_called_once()
-            mock_thread.assert_called()
-            mock_thread().start.assert_called_once()
-            connector._connect.assert_called_once()
-            mock_thread.assert_called()
-            mock_thread().start.assert_called_once()
-
-    def test_start_with_cameras_custom_params(self, base_model):
-        base_model["cameras"] = [
-            CameraConfig(video_url="https://test.com/", rate=5, scaling=0.2, quality=30)
-        ]
-        connector = Connector("TestRobot", InorbitConnectorConfig(**base_model))
-        with patch("threading.Thread") as mock_thread:
-            connector._connect = MagicMock()
-            connector.start()
-
-            assert len(connector._robot_session.camera_streamers.keys()) == len(
-                connector.config.cameras
-            )
-            assert "0" in connector._robot_session.camera_streamers.keys()
-            streamer = connector._robot_session.camera_streamers["0"]
-            assert streamer.camera.rate == 5
-            assert streamer.camera.scaling == 0.2
-            assert streamer.camera.quality == 30
-            assert streamer.camera.video_url == str(base_model["cameras"][0].video_url)
-
-            connector._connect.assert_called_once()
-            mock_thread.assert_called()
-            mock_thread().start.assert_called_once()
-            connector._connect.assert_called_once()
-            mock_thread.assert_called()
-            mock_thread().start.assert_called_once()
-
-    def test_stop(self, base_connector):
-        with (
-            patch.object(base_connector, "_disconnect") as mock_disconnect,
-            patch("threading.Event.set") as mock_thread_set,
-            patch("threading.Thread.join") as mock_thread_join,
-        ):
-            base_connector.stop()
-
-            assert mock_disconnect.called
-            assert mock_thread_set.called
-            assert mock_thread_join.called
-
-    def test_run(self, base_model):
-        connector = Connector("TestRobot", InorbitConnectorConfig(**base_model))
-        connector._execution_loop = MagicMock()
-        connector._robot_session = Mock()
-
-        connector.start()
-        sleep(1.0 / connector.config.update_freq)
-        connector.stop()
-        connector._execution_loop.assert_called()
-
-        connector._execution_loop.reset_mock()
-        sleep((1.0 / connector.config.update_freq) * 2)
-        connector._execution_loop.assert_not_called()
-
-    def test_publish_map(self, base_model):
-        # Test with no maps
-        connector = Connector("TestRobot", InorbitConnectorConfig(**base_model))
-        with patch.object(connector._robot_session, "publish_map") as mock_publish:
-            connector.publish_map("map")
-            mock_publish.assert_not_called()
-
-        # Test with a map
-        base_model["maps"] = {
-            "frameA": {
-                "file": f"{os.path.dirname(__file__)}/dir/test_map.png",
-                "map_id": "valid_map_id",
-                "origin_x": 0.0,
-                "origin_y": 0.0,
-                "resolution": 0.1,
-            }
-        }
-        connector = Connector("TestRobot", InorbitConnectorConfig(**base_model))
-        with patch.object(connector._robot_session, "publish_map") as mock_publish:
-            connector.publish_map("frameA")
-            mock_publish.assert_called_once()
-
-    def test_publish_pose_updates_maps(self, base_model):
-        base_model["maps"] = {
-            "frameA": {
-                "file": f"{os.path.dirname(__file__)}/dir/test_map.png",
-                "map_id": "valid_map_id",
-                "origin_x": 0.0,
-                "origin_y": 0.0,
-                "resolution": 0.1,
-            },
-            "frameB": {
-                "file": f"{os.path.dirname(__file__)}/dir/test_map.png",
-                "map_id": "valid_map_id",
-                "origin_x": 0.0,
-                "origin_y": 0.0,
-                "resolution": 0.1,
-            },
-        }
-        connector = Connector("TestRobot", InorbitConnectorConfig(**base_model))
-        with patch.object(connector._robot_session, "publish_map") as mock_publish_map:
-            connector.publish_pose(0, 0, 0, "frameA")
-            assert mock_publish_map.call_count == 1  # Called on first map publish
-            connector.publish_pose(0, 0, 0, "frameA")
-            assert mock_publish_map.call_count == 1  # Not called again
-            connector.publish_pose(0, 0, 0, "frameB")
-            assert mock_publish_map.call_count == 2  # Called again
-
-<<<<<<< HEAD
-    def test_register_user_scripts(self, base_model, tmp_path):
-        with patch(
-            f"{RobotSession.__module__}.{RobotSession.__name__}"
-            ".register_commands_path",
-            autospec=True,
-        ) as mock_register_path:
-            # Test it doesn't register callbacks if no user scripts are specified
-            Connector("TestRobot", InorbitConnectorConfig(**base_model))
-            mock_register_path.assert_not_called()
-            mock_register_path.reset_mock()
-
-            # Test it attepts to registers callbacks if user scripts are specified, but
-            # fails if the directory does not exist
-            Connector(
-                "TestRobot",
-                InorbitConnectorConfig(**base_model),
-                register_user_scripts=True,
-                default_user_scripts_dir=tmp_path / "./not_a_dir",
-            )
-            mock_register_path.assert_not_called()
-            mock_register_path.reset_mock()
-
-            # Test it attepts to registers callbacks if user scripts are specified and
-            # the directory exists
-            Connector(
-                "TestRobot",
-                InorbitConnectorConfig(**base_model),
-                register_user_scripts=True,
-                default_user_scripts_dir=tmp_path,
-            )
-            mock_register_path.assert_called_once()
-            mock_register_path.reset_mock()
-
-            # Test it creates the scripts folder if specified
-            Connector(
-                "TestRobot",
-                InorbitConnectorConfig(**base_model),
-                register_user_scripts=True,
-                default_user_scripts_dir=tmp_path / "a_dir",
-                create_user_scripts_dir=True,
-            )
-            mock_register_path.assert_called_once()
-            mock_register_path.reset_mock()
-
-    def test_register_command_callback(self, base_model):
-        with patch(
-            f"{Connector.__module__}.{Connector.__name__}"
-            "._register_custom_command_handler",
-            autospec=True,
-        ) as mock_register_callback:
-            # Test it registers by default
-            Connector("TestRobot", InorbitConnectorConfig(**base_model))
-            mock_register_callback.assert_called_once()
-            mock_register_callback.reset_mock()
-
-            # Test it doesn't register if explicitly disabled
-            Connector(
-                "TestRobot",
-                InorbitConnectorConfig(**base_model),
-                register_custom_command_handler=False,
-            )
-            mock_register_callback.assert_not_called()
-
-=======
-    def test_uses_env_vars(self, base_model):
-        base_model["env_vars"] = {"ENV_VAR": "env_value"}
-        Connector("TestRobot", InorbitConnectorConfig(**base_model))
-        assert "ENV_VAR" in os.environ
-        assert os.environ["ENV_VAR"] == "env_value"
-
->>>>>>> 567c1ff0
+#!/usr/bin/env python
+# -*- coding: utf-8 -*-
+# License: MIT License
+# Copyright 2024 InOrbit, Inc.
+
+# Standard
+import os
+import logging
+from time import sleep
+from unittest.mock import Mock, patch, MagicMock
+
+# Third-party
+import pytest
+from inorbit_edge.models import CameraConfig
+from inorbit_edge.robot import RobotSession
+from pydantic import BaseModel
+
+# InOrbit
+from inorbit_connector.connector import Connector
+from inorbit_connector.models import InorbitConnectorConfig
+
+
+class DummyConfig(BaseModel):
+    pass
+
+
+class TestConnector:
+
+    @pytest.fixture
+    def base_model(self):
+        return {
+            "api_key": "valid_key",
+            "api_url": "https://valid.com/",
+            "connector_type": "valid_connector",
+            "connector_config": DummyConfig(),
+        }
+
+    @pytest.fixture
+    def base_connector(self, base_model):
+        return Connector("TestRobot", InorbitConnectorConfig(**base_model))
+
+    def test_init(self, base_model):
+
+        config = InorbitConnectorConfig(**base_model)
+        robot_id = "TestRobot"
+
+        connector = Connector(robot_id, config)
+        assert connector.robot_id == robot_id
+        assert connector.config == config
+
+        assert connector._logger.name == Connector.__module__
+        assert connector._logger.level == logging.INFO
+
+        assert connector._robot_session.robot_id == robot_id
+        assert connector._robot_session.robot_name == robot_id
+        assert connector._robot_session.api_key == config.api_key
+        assert connector._robot_session.robot_api_key is None
+        assert connector._robot_session.endpoint == str(config.api_url)
+        assert connector._robot_session.use_ssl is True
+        assert connector._robot_session.use_websockets is False
+        assert connector._robot_session.robot_key is None
+
+    def test_init_with_robot_key(self, base_model):
+        config = InorbitConnectorConfig(
+            **base_model, inorbit_robot_key="valid_robot_key"
+        )
+        robot_id = "TestRobot"
+
+        connector = Connector(robot_id, config)
+        assert connector._robot_session.robot_key == "valid_robot_key"
+
+    def test_connect_calls_robot_session_connect(self, base_connector):
+        base_connector._robot_session = Mock()
+        base_connector._connect()
+
+        assert base_connector._robot_session.connect.called
+
+    def test_connect_raises_error_when_failed_to_connect(self, base_connector):
+        base_connector._robot_session = Mock()
+        base_connector._robot_session.connect.side_effect = Exception(
+            "Failed to connect"
+        )
+
+        with pytest.raises(Exception) as e:
+            base_connector._connect()
+        assert str(e.value) == "Failed to connect"
+
+    def test_disconnect(self, base_connector):
+        base_connector._robot_session = Mock()
+        base_connector._disconnect()
+
+        assert base_connector._robot_session.disconnect.called
+
+    def test_execution_loop(self, base_connector):
+        with patch("logging.Logger.warning", new=MagicMock()) as mock_warning:
+            mock_warning.assert_not_called()
+            base_connector._execution_loop()
+            mock_warning.assert_called_once_with("Execution loop is empty.")
+
+    def test_start(self, base_model):
+        connector = Connector("TestRobot", InorbitConnectorConfig(**base_model))
+        with patch("threading.Thread") as mock_thread:
+            connector._connect = MagicMock()
+            connector.start()
+            connector._connect.assert_called_once()
+            mock_thread.assert_called()
+            mock_thread().start.assert_called_once()
+
+    def test_start_with_cameras(self, base_model):
+        base_model["cameras"] = [CameraConfig(video_url="https://test.com/")]
+        connector = Connector("TestRobot", InorbitConnectorConfig(**base_model))
+        with patch("threading.Thread") as mock_thread:
+            connector._connect = MagicMock()
+            connector._robot_session = MagicMock()
+            connector.start()
+            connector._connect.assert_called_once()
+            mock_thread.assert_called()
+            mock_thread().start.assert_called_once()
+
+            connector._connect.assert_called_once()
+
+            assert connector._robot_session.register_camera.call_count == len(
+                connector.config.cameras
+            )
+
+            mock_thread.assert_called()
+            mock_thread().start.assert_called_once()
+
+    def test_start_with_cameras_none_params_ignored(self, base_model):
+        base_model["cameras"] = [CameraConfig(video_url="https://test.com/")]
+        connector = Connector("TestRobot", InorbitConnectorConfig(**base_model))
+        with patch("threading.Thread") as mock_thread:
+            connector._connect = MagicMock()
+            connector.start()
+
+            assert len(connector._robot_session.camera_streamers.keys()) == len(
+                connector.config.cameras
+            )
+            assert "0" in connector._robot_session.camera_streamers.keys()
+            streamer = connector._robot_session.camera_streamers["0"]
+            assert streamer.camera.video_url == str(base_model["cameras"][0].video_url)
+            assert streamer.camera.rate == 10
+            assert streamer.camera.scaling == 0.3
+            assert streamer.camera.quality == 35
+
+            connector._connect.assert_called_once()
+            mock_thread.assert_called()
+            mock_thread().start.assert_called_once()
+            connector._connect.assert_called_once()
+            mock_thread.assert_called()
+            mock_thread().start.assert_called_once()
+
+    def test_start_with_cameras_custom_params(self, base_model):
+        base_model["cameras"] = [
+            CameraConfig(video_url="https://test.com/", rate=5, scaling=0.2, quality=30)
+        ]
+        connector = Connector("TestRobot", InorbitConnectorConfig(**base_model))
+        with patch("threading.Thread") as mock_thread:
+            connector._connect = MagicMock()
+            connector.start()
+
+            assert len(connector._robot_session.camera_streamers.keys()) == len(
+                connector.config.cameras
+            )
+            assert "0" in connector._robot_session.camera_streamers.keys()
+            streamer = connector._robot_session.camera_streamers["0"]
+            assert streamer.camera.rate == 5
+            assert streamer.camera.scaling == 0.2
+            assert streamer.camera.quality == 30
+            assert streamer.camera.video_url == str(base_model["cameras"][0].video_url)
+
+            connector._connect.assert_called_once()
+            mock_thread.assert_called()
+            mock_thread().start.assert_called_once()
+            connector._connect.assert_called_once()
+            mock_thread.assert_called()
+            mock_thread().start.assert_called_once()
+
+    def test_stop(self, base_connector):
+        with (
+            patch.object(base_connector, "_disconnect") as mock_disconnect,
+            patch("threading.Event.set") as mock_thread_set,
+            patch("threading.Thread.join") as mock_thread_join,
+        ):
+            base_connector.stop()
+
+            assert mock_disconnect.called
+            assert mock_thread_set.called
+            assert mock_thread_join.called
+
+    def test_run(self, base_model):
+        connector = Connector("TestRobot", InorbitConnectorConfig(**base_model))
+        connector._execution_loop = MagicMock()
+        connector._robot_session = Mock()
+
+        connector.start()
+        sleep(1.0 / connector.config.update_freq)
+        connector.stop()
+        connector._execution_loop.assert_called()
+
+        connector._execution_loop.reset_mock()
+        sleep((1.0 / connector.config.update_freq) * 2)
+        connector._execution_loop.assert_not_called()
+
+    def test_publish_map(self, base_model):
+        # Test with no maps
+        connector = Connector("TestRobot", InorbitConnectorConfig(**base_model))
+        with patch.object(connector._robot_session, "publish_map") as mock_publish:
+            connector.publish_map("map")
+            mock_publish.assert_not_called()
+
+        # Test with a map
+        base_model["maps"] = {
+            "frameA": {
+                "file": f"{os.path.dirname(__file__)}/dir/test_map.png",
+                "map_id": "valid_map_id",
+                "origin_x": 0.0,
+                "origin_y": 0.0,
+                "resolution": 0.1,
+            }
+        }
+        connector = Connector("TestRobot", InorbitConnectorConfig(**base_model))
+        with patch.object(connector._robot_session, "publish_map") as mock_publish:
+            connector.publish_map("frameA")
+            mock_publish.assert_called_once()
+
+    def test_publish_pose_updates_maps(self, base_model):
+        base_model["maps"] = {
+            "frameA": {
+                "file": f"{os.path.dirname(__file__)}/dir/test_map.png",
+                "map_id": "valid_map_id",
+                "origin_x": 0.0,
+                "origin_y": 0.0,
+                "resolution": 0.1,
+            },
+            "frameB": {
+                "file": f"{os.path.dirname(__file__)}/dir/test_map.png",
+                "map_id": "valid_map_id",
+                "origin_x": 0.0,
+                "origin_y": 0.0,
+                "resolution": 0.1,
+            },
+        }
+        connector = Connector("TestRobot", InorbitConnectorConfig(**base_model))
+        with patch.object(connector._robot_session, "publish_map") as mock_publish_map:
+            connector.publish_pose(0, 0, 0, "frameA")
+            assert mock_publish_map.call_count == 1  # Called on first map publish
+            connector.publish_pose(0, 0, 0, "frameA")
+            assert mock_publish_map.call_count == 1  # Not called again
+            connector.publish_pose(0, 0, 0, "frameB")
+            assert mock_publish_map.call_count == 2  # Called again
+
+    def test_register_user_scripts(self, base_model, tmp_path):
+        with patch(
+            f"{RobotSession.__module__}.{RobotSession.__name__}"
+            ".register_commands_path",
+            autospec=True,
+        ) as mock_register_path:
+            # Test it doesn't register callbacks if no user scripts are specified
+            Connector("TestRobot", InorbitConnectorConfig(**base_model))
+            mock_register_path.assert_not_called()
+            mock_register_path.reset_mock()
+
+            # Test it attepts to registers callbacks if user scripts are specified, but
+            # fails if the directory does not exist
+            Connector(
+                "TestRobot",
+                InorbitConnectorConfig(**base_model),
+                register_user_scripts=True,
+                default_user_scripts_dir=tmp_path / "./not_a_dir",
+            )
+            mock_register_path.assert_not_called()
+            mock_register_path.reset_mock()
+
+            # Test it attepts to registers callbacks if user scripts are specified and
+            # the directory exists
+            Connector(
+                "TestRobot",
+                InorbitConnectorConfig(**base_model),
+                register_user_scripts=True,
+                default_user_scripts_dir=tmp_path,
+            )
+            mock_register_path.assert_called_once()
+            mock_register_path.reset_mock()
+
+            # Test it creates the scripts folder if specified
+            Connector(
+                "TestRobot",
+                InorbitConnectorConfig(**base_model),
+                register_user_scripts=True,
+                default_user_scripts_dir=tmp_path / "a_dir",
+                create_user_scripts_dir=True,
+            )
+            mock_register_path.assert_called_once()
+            mock_register_path.reset_mock()
+
+    def test_register_command_callback(self, base_model):
+        with patch(
+            f"{Connector.__module__}.{Connector.__name__}"
+            "._register_custom_command_handler",
+            autospec=True,
+        ) as mock_register_callback:
+            # Test it registers by default
+            Connector("TestRobot", InorbitConnectorConfig(**base_model))
+            mock_register_callback.assert_called_once()
+            mock_register_callback.reset_mock()
+
+            # Test it doesn't register if explicitly disabled
+            Connector(
+                "TestRobot",
+                InorbitConnectorConfig(**base_model),
+                register_custom_command_handler=False,
+            )
+            mock_register_callback.assert_not_called()
+
+    def test_uses_env_vars(self, base_model):
+        base_model["env_vars"] = {"ENV_VAR": "env_value"}
+        Connector("TestRobot", InorbitConnectorConfig(**base_model))
+        assert "ENV_VAR" in os.environ
+        assert os.environ["ENV_VAR"] == "env_value"