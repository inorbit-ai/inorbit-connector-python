--- conflicted
+++ resolved
@@ -1,20 +1,7 @@
-<<<<<<< HEAD
 # SPDX-FileCopyrightText: 2025 InOrbit, Inc.
 #
 # SPDX-License-Identifier: MIT
 
-[tool.coverage.run]
-source = ["inorbit_connector/", "tests/"]
-
-[tool.flake8]
-exclude = [".venv/", ".tox/"]
-max-line-length = 88
-show-source = true
-statistics = true
-
-[tool.pytest.ini_options]
-asyncio_default_fixture_loop_scope = "function"
-=======
 [build-system]
 requires = ["setuptools~=80.9", "wheel"]
 build-backend = "setuptools.build_meta"
@@ -110,5 +97,4 @@
     ["black", "--check", "--diff", "inorbit_connector"],
     ["coverage", "run", "-m", "pytest"],
     ["coverage", "html", "-d", "{envlogdir}/coverage"],
-]
->>>>>>> b71289ed
+]