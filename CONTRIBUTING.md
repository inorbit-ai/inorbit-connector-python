--- conflicted
+++ resolved
@@ -1,4 +1,3 @@
-<<<<<<< HEAD
 <!--
 SPDX-FileCopyrightText: 2025 InOrbit, Inc.
 
@@ -17,24 +16,32 @@
 
 2. Clone your fork locally:
 
-    ```bash
-    git clone git@github.com:{your_username_here}/inorbit-connector-python.git
-    ```
+   ```bash
+   git clone git@github.com:{your_username_here}/inorbit-connector-python.git
+   ```
 
 3. Install the project in editable mode. (It is also recommended to work in a `virtualenv` environment):
 
-    ```bash
-    cd inorbit-connector-python
-    virtualenv .venv
-    source .venv/bin/activate
-    pip install -r requirements.txt -r requirements-dev.txt
-    ```
+   ```bash
+   cd inorbit-connector-python
+   virtualenv .venv
+   source .venv/bin/activate  # On Windows: .venv\Scripts\activate
+   pip install -e .[dev]
+   ```
+
+   If you prefer to use [`uv`](https://github.com/astral-sh/uv):
+
+   ```bash
+   uv venv --python 3.13
+   source .venv/bin/activate  # On Windows: .venv\Scripts\activate
+   uv pip install -e .[dev]
+   ```
 
 4. Create a branch for local development:
 
-    ```bash
-    git checkout -b {your_development_type}/short-description
-    ```
+   ```bash
+   git checkout -b {your_development_type}/short-description
+   ```
 
    Ex: feature/read-tiff-files or bugfix/handle-file-not-found<br>
    Now you can make your changes locally.
@@ -42,17 +49,17 @@
 5. When you're done making changes, check that your changes pass linting and tests, including testing other Python
    versions with tox:
 
-    ```bash
-    tox
-    ```
+   ```bash
+   tox
+   ```
 
 6. Commit your changes and push your branch to GitHub:
 
-    ```bash
-    git add .
-    git commit -m "Resolves #xyz. Your detailed description of your changes."
-    git push origin {your_development_type}/short-description
-    ```
+   ```bash
+   git add .
+   git commit -m "Resolves #xyz. Your detailed description of your changes."
+   git push origin {your_development_type}/short-description
+   ```
 
 7. Submit a pull request through the [GitHub](https://github.com/inorbit-ai/inorbit-connector-python/pulls) website.
 
@@ -69,65 +76,6 @@
 ```bash
 reuse annotate --copyright "InOrbit, Inc." --license "MIT" --recursive . --skip-unrecognised
 ```
-=======
-# Contributing
-
-Contributions are encouraged, and they are greatly appreciated! Every little bit helps, and credit will always be given.
-
-## Get Started
-
-Ready to contribute? Here's how to set up `inorbit-connector-python` for local development.
-
-1. Fork the `inorbit-connector-python` repo on [GitHub](https://github.com/inorbit-ai/inorbit-connector-python).
-
-2. Clone your fork locally:
-
-    ```bash
-    git clone git@github.com:{your_username_here}/inorbit-connector-python.git
-    ```
-
-3. Install the project in editable mode. (It is also recommended to work in a `virtualenv` environment):
-
-    ```bash
-    cd inorbit-connector-python
-    virtualenv .venv
-    source .venv/bin/activate  # On Windows: .venv\Scripts\activate
-    pip install -e .[dev]
-    ```
-
-    If you prefer to use [`uv`](https://github.com/astral-sh/uv):
-
-    ```bash
-    uv venv --python 3.13
-    source .venv/bin/activate  # On Windows: .venv\Scripts\activate
-    uv pip install -e .[dev]
-    ```
-
-4. Create a branch for local development:
-
-    ```bash
-    git checkout -b {your_development_type}/short-description
-    ```
-
-   Ex: feature/read-tiff-files or bugfix/handle-file-not-found<br>
-   Now you can make your changes locally.
-
-5. When you're done making changes, check that your changes pass linting and tests, including testing other Python
-   versions with tox:
-
-    ```bash
-    tox
-    ```
-
-6. Commit your changes and push your branch to GitHub:
-
-    ```bash
-    git add .
-    git commit -m "Resolves #xyz. Your detailed description of your changes."
-    git push origin {your_development_type}/short-description
-    ```
-
-7. Submit a pull request through the [GitHub](https://github.com/inorbit-ai/inorbit-connector-python/pulls) website.
 
 ## Version bump and release - Maintainers only
 
@@ -135,30 +83,30 @@
 
 1. Ensure you're on the latest `main` branch:
 
-    ```bash
-    git checkout main
-    git pull
-    ```
+   ```bash
+   git checkout main
+   git pull
+   ```
 
 2. Bump the version using `bump2version`. This automatically increments the version number in the
    places specified in the `.bumpversion.cfg` file:
 
-    ```bash
-    # Use major, minor, or patch to increment the version number
-    bump2version patch --dry-run --verbose
-    bump2version patch
-    ```
+   ```bash
+   # Use major, minor, or patch to increment the version number
+   bump2version patch --dry-run --verbose
+   bump2version patch
+   ```
 
 3. Push both the commit and the tag:
 
-    ```bash
-    git push
-    git push --tags
-    ```
+   ```bash
+   git push
+   git push --tags
+   ```
 
 CI automatically publishes to PyPI when either:
+
 - A tag is pushed, or
 - A commit message contains "Bump version"
 
-After publishing to PyPI, CI also signs the artifacts and creates/updates the GitHub Release.
->>>>>>> b71289ed
+After publishing to PyPI, CI also signs the artifacts and creates/updates the GitHub Release.